--- conflicted
+++ resolved
@@ -131,7 +131,6 @@
         offset += d
         self.SPRING_Z = np.arange(offset, offset + 1 * d)
         offset += d
-<<<<<<< HEAD
         d_goal = self._goal_system.dim_x
         self.GOAL =     np.arange(offset, offset + 1 * d_goal)
         offset += d_goal
@@ -140,13 +139,6 @@
         self.GATING =    np.arange(offset, offset + 1)
         offset += 1
         self.DAMPING =   np.arange(offset, offset + 1 * d)
-=======
-        self.GOAL = np.arange(offset, offset + 1 * d)
-        offset += d
-        self.PHASE = np.arange(offset, offset + 1)
-        offset += 1
-        self.GATING = np.arange(offset, offset + 1)
->>>>>>> e91ec58d
 
     @classmethod
     def from_traj(cls, trajectory, function_approximators, **kwargs):
@@ -745,18 +737,10 @@
 
         d = self.dim_dmp()  # noqa Abbreviation for convenience
         systems = [
-<<<<<<< HEAD
-            ("phase", range(3 * d, 3 * d + 1), axs[0:2], self._phase_system),
-            ("gating", range(3 * d + 1, 3 * d + 2), axs[5:7], self._gating_system),
-            ("goal", range(2 * d, 3 * d), axs[2:4], self._goal_system),
-            ("damping", range(3 * d + 2, 4 * d + 2), [axs[4]], self._damping_system),
-            ("spring-damper", range(0 * d, 2 * d), axs[7:10], self._spring_system),
-=======
             ("goal", self.GOAL, axs[0:1], self._goal_system),
             ("spring-damper", self.SPRING, axs[1:4], self._spring_system),
             ("phase", self.PHASE, axs[4:5], self._phase_system),
             ("gating", self.GATING, axs[6:7], self._gating_system),
->>>>>>> e91ec58d
         ]
         # system_varname = ["x", "v", "y^{g_d}", "y"]
 
